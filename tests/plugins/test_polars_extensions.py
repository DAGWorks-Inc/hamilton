--- conflicted
+++ resolved
@@ -122,30 +122,6 @@
     assert df.frame_equal(df2)
 
 
-<<<<<<< HEAD
-def test_polars_spreadsheet(df: pl.DataFrame, tmp_path: pathlib.Path) -> None:
-    file_path = tmp_path / "test.xlsx"
-    writer = PolarsSpreadsheetWriter(workbook=file_path, worksheet="test_load_from_data_sheet")
-    write_kwargs = writer._get_saving_kwargs()
-    metadata = writer.save_data(df)
-
-    reader = PolarsSpreadsheetReader(source=file_path, sheet_name="test_load_from_data_sheet")
-    read_kwargs = reader._get_loading_kwargs()
-    df2, _ = reader.load_data(pl.DataFrame)
-
-    assert PolarsSpreadsheetWriter.applicable_types() == [pl.DataFrame]
-    assert PolarsSpreadsheetReader.applicable_types() == [pl.DataFrame]
-    assert file_path.exists()
-    assert metadata["file_metadata"]["path"] == str(file_path)
-    assert df.shape == (2, 2)
-    assert metadata["dataframe_metadata"]["column_names"] == ["a", "b"]
-    assert metadata["dataframe_metadata"]["datatypes"] == ["Int64", "Int64"]
-    assert df.frame_equal(df2)
-    assert 'include_header' in write_kwargs
-    assert write_kwargs["include_header"] is True
-    assert "raise_if_empty" in read_kwargs
-    assert read_kwargs["raise_if_empty"] is True
-=======
 @pytest.mark.skipif(
     sys.version_info.major == 3 and sys.version_info.minor == 12,
     reason="weird connectorx error on 3.12",
@@ -168,4 +144,27 @@
     assert "batch_size" not in kwargs2
     assert df2.shape == (2, 2)
     assert df.frame_equal(df2)
->>>>>>> 7a34277e
+
+
+def test_polars_spreadsheet(df: pl.DataFrame, tmp_path: pathlib.Path) -> None:
+    file_path = tmp_path / "test.xlsx"
+    writer = PolarsSpreadsheetWriter(workbook=file_path, worksheet="test_load_from_data_sheet")
+    write_kwargs = writer._get_saving_kwargs()
+    metadata = writer.save_data(df)
+
+    reader = PolarsSpreadsheetReader(source=file_path, sheet_name="test_load_from_data_sheet")
+    read_kwargs = reader._get_loading_kwargs()
+    df2, _ = reader.load_data(pl.DataFrame)
+
+    assert PolarsSpreadsheetWriter.applicable_types() == [pl.DataFrame]
+    assert PolarsSpreadsheetReader.applicable_types() == [pl.DataFrame]
+    assert file_path.exists()
+    assert metadata["file_metadata"]["path"] == str(file_path)
+    assert df.shape == (2, 2)
+    assert metadata["dataframe_metadata"]["column_names"] == ["a", "b"]
+    assert metadata["dataframe_metadata"]["datatypes"] == ["Int64", "Int64"]
+    assert df.frame_equal(df2)
+    assert 'include_header' in write_kwargs
+    assert write_kwargs["include_header"] is True
+    assert "raise_if_empty" in read_kwargs
+    assert read_kwargs["raise_if_empty"] is True