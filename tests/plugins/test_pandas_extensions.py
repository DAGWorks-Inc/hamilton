--- conflicted
+++ resolved
@@ -3,11 +3,8 @@
 import pandas as pd
 
 from hamilton.plugins.pandas_extensions import (
-<<<<<<< HEAD
     PandasJsonDataLoader,
-=======
     PandasJsonDataSaver,
->>>>>>> 852ca0b4
     PandasPickleReader,
     PandasPickleWriter,
 )
@@ -35,7 +32,6 @@
     assert len(list(tmp_path.iterdir())) == 1, "Unexpected number of files in tmp_path directory."
 
 
-<<<<<<< HEAD
 def test_pandas_json_data_loader(tmp_path: pathlib.Path) -> None:
     file_path = "tests/resources/data/test_load_from_data.json"
     loader = PandasJsonDataLoader(filepath_or_buffer=file_path, encoding="utf-8")
@@ -45,17 +41,16 @@
     assert kwargs["encoding"] == "utf-8"
     assert df.shape == (3, 1)
     assert metadata["path"] == file_path
-=======
+
+
 def test_pandas_json_data_saver(tmp_path: pathlib.Path) -> None:
-    data = {"foo": ["bar"]}
-    df = pd.DataFrame(data)
+    df = pd.DataFrame({"foo": ["bar"]})
     filepath = tmp_path / "test.json"
     saver = PandasJsonDataSaver(filepath_or_buffer=filepath, indent=4)
     kwargs = saver._get_saving_kwargs()
     assert not filepath.exists()
     metadata = saver.save_data(df)
+    assert filepath.exists()
     assert PandasJsonDataSaver.applicable_types() == [pd.DataFrame]
     assert kwargs["indent"] == 4
-    assert metadata["path"] == filepath
-    assert filepath.exists()
->>>>>>> 852ca0b4
+    assert metadata["path"] == filepath