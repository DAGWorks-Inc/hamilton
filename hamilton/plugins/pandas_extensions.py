import abc
import dataclasses
import sys
from io import BufferedReader, BytesIO
from pathlib import Path
<<<<<<< HEAD
from typing import Any, Collection, Dict, List, Literal, Optional, Tuple, Type, Union
=======
from typing import Any, Callable, Collection, Dict, Literal, Optional, Tuple, Type, Union
>>>>>>> 852ca0b4

from hamilton.io import utils
from hamilton.io.data_adapters import DataLoader, DataSaver

try:
    import pandas as pd
except ImportError:
    raise NotImplementedError("Pandas is not installed.")

<<<<<<< HEAD
from pandas._libs import lib
from pandas._typing import (
    CompressionOptions,
    DtypeArg,
    DtypeBackend,
    FilePath,
    JSONEngine,
    ReadBuffer,
    StorageOptions,
=======
from pandas._typing import (
    CompressionOptions,
    FilePath,
    JSONSerializable,
    StorageOptions,
    TimeUnit,
    WriteBuffer,
>>>>>>> 852ca0b4
)

from hamilton import registry

DATAFRAME_TYPE = pd.DataFrame
COLUMN_TYPE = pd.Series


@registry.get_column.register(pd.DataFrame)
def get_column_pandas(df: pd.DataFrame, column_name: str) -> pd.Series:
    return df[column_name]


@registry.fill_with_scalar.register(pd.DataFrame)
def fill_with_scalar_pandas(df: pd.DataFrame, column_name: str, value: Any) -> pd.DataFrame:
    df[column_name] = value
    return df


def register_types():
    """Function to register the types for this extension."""
    registry.register_types("pandas", DATAFRAME_TYPE, COLUMN_TYPE)


register_types()


class DataFrameDataLoader(DataLoader, DataSaver, abc.ABC):
    """Base class for data loaders that saves/loads pandas dataframes.
    Note that these are currently grouped together, but this could change!
    We can change this as these are not part of the publicly exposed APIs.
    Rather, the fixed component is the keys (E.G. csv, feather, etc...) , which,
    when combined with types, correspond to a group of specific parameter. As such,
    the backwards-compatible invariance enables us to change the implementation
    (which classes), and so long as the set of parameters/load targets are compatible,
    we are good to go."""

    @classmethod
    def applicable_types(cls) -> Collection[Type]:
        return [DATAFRAME_TYPE]

    @abc.abstractmethod
    def load_data(self, type_: Type[DATAFRAME_TYPE]) -> Tuple[DATAFRAME_TYPE, Dict[str, Any]]:
        pass

    @abc.abstractmethod
    def save_data(self, data: DATAFRAME_TYPE) -> Dict[str, Any]:
        pass


@dataclasses.dataclass
class CSVDataAdapter(DataFrameDataLoader):
    """Data loader for CSV files. Note that this currently does not support the wide array of
    data loading functionality that pandas does. We will be adding this in over time, but for now
    you can subclass this or open up an issue if this doesn't have what you want.

    Note that, when saving, this does not currently save the index.
    We'll likely want to enable this in the future as an optional subclass,
    in which case we'll separate it out.
    """

    path: str
    sep: str = None

    def _get_loading_kwargs(self):
        kwargs = {}
        if self.sep is not None:
            kwargs["sep"] = self.sep
        return kwargs

    def _get_saving_kwargs(self):
        kwargs = {"index": False}
        if self.sep is not None:
            kwargs["sep"] = self.sep
        return kwargs

    def save_data(self, data: DATAFRAME_TYPE) -> Dict[str, Any]:
        data.to_csv(self.path, **self._get_saving_kwargs())
        return utils.get_file_metadata(self.path)

    def load_data(self, type_: Type) -> Tuple[DATAFRAME_TYPE, Dict[str, Any]]:
        df = pd.read_csv(self.path, **self._get_loading_kwargs())
        # Pandas allows URLs for paths in load_csv...
        if str(self.path).startswith("https://"):
            metadata = {"path": self.path}
        else:
            metadata = utils.get_file_metadata(self.path)
        return df, metadata

    @classmethod
    def name(cls) -> str:
        return "csv"


@dataclasses.dataclass
class FeatherDataLoader(DataFrameDataLoader):
    """Data loader for feather files. Note that this currently does not support the wide array of
    data loading functionality that pandas does. We will be adding this in over time, but for now
    you can subclass this or open up an issue if this doesn't have what you want."""

    path: str

    def save_data(self, data: DATAFRAME_TYPE) -> Dict[str, Any]:
        data.to_feather(self.path)
        return utils.get_file_metadata(self.path)

    def load_data(self, type_: Type[DATAFRAME_TYPE]) -> Tuple[DATAFRAME_TYPE, Dict[str, Any]]:
        df = pd.read_feather(self.path)
        metadata = utils.get_file_metadata(self.path)
        return df, metadata

    @classmethod
    def name(cls) -> str:
        return "feather"


@dataclasses.dataclass
class ParquetDataLoader(DataFrameDataLoader):
    """Data loader for feather files. Note that this currently does not support the wide array of
    data loading functionality that pandas does. We will be adding this in over time, but for now
    you can subclass this or open up an issue if this doesn't have what you want."""

    path: str

    def load_data(self, type_: Type[DATAFRAME_TYPE]) -> Tuple[DATAFRAME_TYPE, Dict[str, Any]]:
        df = pd.read_parquet(self.path)
        metadata = utils.get_file_metadata(self.path)
        return df, metadata

    def save_data(self, data: DATAFRAME_TYPE) -> Dict[str, Any]:
        data.to_parquet(self.path)
        return utils.get_file_metadata(self.path)

    @classmethod
    def name(cls) -> str:
        return "parquet"


@dataclasses.dataclass
class PandasPickleReader(DataLoader):
    """Class for loading/reading pickle files with Pandas.
    Maps to https://pandas.pydata.org/docs/reference/api/pandas.read_pickle.html#pandas.read_pickle
    """

    filepath_or_buffer: Union[str, Path, BytesIO, BufferedReader]
    # kwargs:
    compression: Union[str, Dict[str, Any], None] = "infer"
    storage_options: Optional[Dict[str, Any]] = None

    @classmethod
    def applicable_types(cls) -> Collection[Type]:
        # Returns type for which data loader is available
        return [DATAFRAME_TYPE]

    def _get_loading_kwargs(self) -> Dict[str, Any]:
        # Puts kwargs in a dict
        kwargs = {}
        if self.compression is not None:
            kwargs["compression"] = self.compression
        if self.storage_options is not None:
            kwargs["storage_options"] = self.storage_options
        return kwargs

    def load_data(self, type_: Type) -> Tuple[DATAFRAME_TYPE, Dict[str, Any]]:
        # Loads the data and returns the df and metadata of the pickle
        df = pd.read_pickle(self.filepath_or_buffer, **self._get_loading_kwargs())
        metadata = utils.get_file_metadata(self.filepath_or_buffer)

        return df, metadata

    @classmethod
    def name(cls) -> str:
        return "pickle"


# for python 3.7 compatibility
if sys.version_info < (3, 8):
    pickle_protocol_default = 4
else:
    pickle_protocol_default = 5


@dataclasses.dataclass
class PandasPickleWriter(DataSaver):
    """Class that handles saving pickle files with pandas.
    Maps to https://pandas.pydata.org/docs/reference/api/pandas.DataFrame.to_pickle.html#pandas.DataFrame.to_pickle
    """

    path: Union[str, Path, BytesIO, BufferedReader]
    # kwargs:
    compression: Union[str, Dict[str, Any], None] = "infer"
    protocol: int = pickle_protocol_default
    storage_options: Optional[Dict[str, Any]] = None

    @classmethod
    def applicable_types(cls) -> Collection[Type]:
        return [DATAFRAME_TYPE]

    def _get_saving_kwargs(self) -> Dict[str, Any]:
        # Puts kwargs in a dict
        kwargs = {}
        if self.compression is not None:
            kwargs["compression"] = self.compression
        if self.protocol is not None:
            kwargs["protocol"] = self.protocol
        if self.storage_options is not None:
            kwargs["storage_options"] = self.storage_options
        return kwargs

    def save_data(self, data: DATAFRAME_TYPE) -> Dict[str, Any]:
        data.to_pickle(self.path, **self._get_saving_kwargs())
        return utils.get_file_metadata(self.path)

    @classmethod
    def name(cls) -> str:
        return "pickle"


@dataclasses.dataclass
<<<<<<< HEAD
class PandasJsonDataLoader(DataLoader):
    """Data loader for JSON files using Pandas.

    Disclaimer: We're exposing all the *current* params from the Pandas read_json method.
    There's a chance some of these params may get deprecated or new params may be introduced.
    In the event that the params/kwargs below become outdated, please raise an issue or submit
    a pull request.
    """

    filepath_or_buffer: Union[FilePath, ReadBuffer[str], ReadBuffer[bytes]]

    chunksize: Optional[int] = None
    compression: CompressionOptions = "infer"
    convert_axes: Optional[bool] = None
    convert_dates: Union[bool, List[str]] = True
    date_unit: Optional[str] = None
    dtype: Optional[DtypeArg] = None
    dtype_backend: Union[DtypeBackend, lib.NoDefault] = lib.no_default
    encoding: Optional[str] = None
    encoding_errors: Union[str, None] = "strict"
    engine: JSONEngine = "ujson"
    keep_default_dates: bool = True
    lines: bool = False
    nrows: Optional[int] = None
    orient: Optional[str] = None
    precise_float: bool = False
    storage_options: Optional[StorageOptions] = None
    typ: Literal["frame", "series"] = "frame"
=======
class PandasJsonDataSaver(DataSaver):
    """Data saver for Pandas DataFrame to JSON file/buffer method.

    Disclaimer: We're exposing all the *current* params from the Pandas DataFrame.to_json method.
    Some of these params may get deprecated or new params may be introduced. In the event that
    the params/kwargs below become outdated, please raise an issue or submit a pull request.
    """

    filepath_or_buffer: Optional[Union[FilePath, WriteBuffer[bytes], WriteBuffer[str]]] = None

    compression: CompressionOptions = "infer"
    date_format: Optional[str] = None
    date_unit: TimeUnit = "ms"
    default_handler: Optional[Callable[[Any], JSONSerializable]] = None
    double_precision: int = 10
    force_ascii: bool = True
    index: Optional[bool] = None
    indent: Optional[int] = None
    lines: bool = False
    mode: Literal["a", "w"] = "w"
    orient: Optional[Literal["split", "records", "index", "table", "columns", "values"]] = None
    storage_options: Optional[StorageOptions] = None
>>>>>>> 852ca0b4

    @classmethod
    def applicable_types(cls) -> Collection[Type]:
        return [DATAFRAME_TYPE]

<<<<<<< HEAD
    def _get_loading_kwargs(self) -> Dict[str, Any]:
        kwargs = {}
        if self.chunksize is not None:
            kwargs["chunksize"] = self.chunksize
        if self.compression != "infer":
            kwargs["compression"] = self.compression
        if self.convert_axes is not None:
            kwargs["convert_axes"] = self.convert_axes
        if self.convert_dates is not True:
            kwargs["convert_dates"] = self.convert_dates
        if self.date_unit is not None:
            kwargs["date_unit"] = self.date_unit
        if self.dtype is not None:
            kwargs["dtype"] = self.dtype
        if self.dtype_backend != lib.no_default:
            kwargs["dtype_backend"] = self.dtype_backend
        if self.encoding is not None:
            kwargs["encoding"] = self.encoding
        if self.encoding_errors != "strict":
            kwargs["encoding_errors"] = self.encoding_errors
        if self.engine is not None:
            kwargs["engine"] = self.engine
        if self.keep_default_dates is not True:
            kwargs["keep_default_dates"] = self.keep_default_dates
        if self.lines is not False:
            kwargs["lines"] = self.lines
        if self.nrows is not None:
            kwargs["nrows"] = self.nrows
        if self.orient is not None:
            kwargs["orient"] = self.orient
        if self.precise_float is not False:
            kwargs["precise_float"] = self.precise_float
        if self.storage_options is not None:
            kwargs["storage_options"] = self.storage_options
        if self.typ != "frame":
            kwargs["typ"] = self.typ
        return kwargs

    def load_data(self, type_: Type) -> Tuple[DATAFRAME_TYPE, Dict[str, Any]]:
        df = pd.read_json(self.filepath_or_buffer, **self._get_loading_kwargs())
        metadata = utils.get_file_metadata(self.filepath_or_buffer)
        return df, metadata
=======
    def _get_saving_kwargs(self):
        kwargs = {}
        if self.compression != "infer":
            kwargs["compression"] = self.compression
        if self.date_format is not None:
            kwargs["date_format"] = self.date_format
        if self.date_unit != "ms":
            kwargs["date_unit"] = self.date_unit
        if self.default_handler is not None:
            kwargs["default_handler"] = self.default_handler
        if self.double_precision != 10:
            kwargs["double_precision"] = self.double_precision
        if self.force_ascii is not True:
            kwargs["force_ascii"] = self.force_ascii
        if self.index is not None:
            kwargs["index"] = self.index
        if self.indent is not None:
            kwargs["indent"] = self.indent
        if self.lines is not False:
            kwargs["lines"] = self.lines
        if self.mode != "w":
            kwargs["mode"] = self.mode
        if self.orient is not None:
            kwargs["orient"] = self.orient
        if self.storage_options is not None:
            kwargs["storage_options"] = self.storage_options
        return kwargs

    def save_data(self, data: DATAFRAME_TYPE) -> Dict[str, Any]:
        data.to_json(self.filepath_or_buffer, **self._get_saving_kwargs())
        return utils.get_file_metadata(self.filepath_or_buffer)
>>>>>>> 852ca0b4

    @classmethod
    def name(cls) -> str:
        return "json"


def register_data_loaders():
    """Function to register the data loaders for this extension."""
    for loader in [
        CSVDataAdapter,
        FeatherDataLoader,
        ParquetDataLoader,
        PandasPickleReader,
        PandasPickleWriter,
<<<<<<< HEAD
        PandasJsonDataLoader,
=======
        PandasJsonDataSaver,
>>>>>>> 852ca0b4
    ]:
        registry.register_adapter(loader)


register_data_loaders()<|MERGE_RESOLUTION|>--- conflicted
+++ resolved
@@ -3,11 +3,7 @@
 import sys
 from io import BufferedReader, BytesIO
 from pathlib import Path
-<<<<<<< HEAD
-from typing import Any, Collection, Dict, List, Literal, Optional, Tuple, Type, Union
-=======
-from typing import Any, Callable, Collection, Dict, Literal, Optional, Tuple, Type, Union
->>>>>>> 852ca0b4
+from typing import Any, Callable, Collection, Dict, List, Literal, Optional, Tuple, Type, Union
 
 from hamilton.io import utils
 from hamilton.io.data_adapters import DataLoader, DataSaver
@@ -17,7 +13,6 @@
 except ImportError:
     raise NotImplementedError("Pandas is not installed.")
 
-<<<<<<< HEAD
 from pandas._libs import lib
 from pandas._typing import (
     CompressionOptions,
@@ -25,17 +20,11 @@
     DtypeBackend,
     FilePath,
     JSONEngine,
+    JSONSerializable,
     ReadBuffer,
-    StorageOptions,
-=======
-from pandas._typing import (
-    CompressionOptions,
-    FilePath,
-    JSONSerializable,
     StorageOptions,
     TimeUnit,
     WriteBuffer,
->>>>>>> 852ca0b4
 )
 
 from hamilton import registry
@@ -255,7 +244,6 @@
 
 
 @dataclasses.dataclass
-<<<<<<< HEAD
 class PandasJsonDataLoader(DataLoader):
     """Data loader for JSON files using Pandas.
 
@@ -284,36 +272,11 @@
     precise_float: bool = False
     storage_options: Optional[StorageOptions] = None
     typ: Literal["frame", "series"] = "frame"
-=======
-class PandasJsonDataSaver(DataSaver):
-    """Data saver for Pandas DataFrame to JSON file/buffer method.
-
-    Disclaimer: We're exposing all the *current* params from the Pandas DataFrame.to_json method.
-    Some of these params may get deprecated or new params may be introduced. In the event that
-    the params/kwargs below become outdated, please raise an issue or submit a pull request.
-    """
-
-    filepath_or_buffer: Optional[Union[FilePath, WriteBuffer[bytes], WriteBuffer[str]]] = None
-
-    compression: CompressionOptions = "infer"
-    date_format: Optional[str] = None
-    date_unit: TimeUnit = "ms"
-    default_handler: Optional[Callable[[Any], JSONSerializable]] = None
-    double_precision: int = 10
-    force_ascii: bool = True
-    index: Optional[bool] = None
-    indent: Optional[int] = None
-    lines: bool = False
-    mode: Literal["a", "w"] = "w"
-    orient: Optional[Literal["split", "records", "index", "table", "columns", "values"]] = None
-    storage_options: Optional[StorageOptions] = None
->>>>>>> 852ca0b4
 
     @classmethod
     def applicable_types(cls) -> Collection[Type]:
         return [DATAFRAME_TYPE]
 
-<<<<<<< HEAD
     def _get_loading_kwargs(self) -> Dict[str, Any]:
         kwargs = {}
         if self.chunksize is not None:
@@ -356,7 +319,40 @@
         df = pd.read_json(self.filepath_or_buffer, **self._get_loading_kwargs())
         metadata = utils.get_file_metadata(self.filepath_or_buffer)
         return df, metadata
-=======
+
+    @classmethod
+    def name(cls) -> str:
+        return "json"
+
+
+@dataclasses.dataclass
+class PandasJsonDataSaver(DataSaver):
+    """Data saver for Pandas DataFrame to JSON file/buffer method.
+
+    Disclaimer: We're exposing all the *current* params from the Pandas DataFrame.to_json method.
+    Some of these params may get deprecated or new params may be introduced. In the event that
+    the params/kwargs below become outdated, please raise an issue or submit a pull request.
+    """
+
+    filepath_or_buffer: Optional[Union[FilePath, WriteBuffer[bytes], WriteBuffer[str]]] = None
+
+    compression: CompressionOptions = "infer"
+    date_format: Optional[str] = None
+    date_unit: TimeUnit = "ms"
+    default_handler: Optional[Callable[[Any], JSONSerializable]] = None
+    double_precision: int = 10
+    force_ascii: bool = True
+    index: Optional[bool] = None
+    indent: Optional[int] = None
+    lines: bool = False
+    mode: Literal["a", "w"] = "w"
+    orient: Optional[Literal["split", "records", "index", "table", "columns", "values"]] = None
+    storage_options: Optional[StorageOptions] = None
+
+    @classmethod
+    def applicable_types(cls) -> Collection[Type]:
+        return [DATAFRAME_TYPE]
+
     def _get_saving_kwargs(self):
         kwargs = {}
         if self.compression != "infer":
@@ -388,7 +384,6 @@
     def save_data(self, data: DATAFRAME_TYPE) -> Dict[str, Any]:
         data.to_json(self.filepath_or_buffer, **self._get_saving_kwargs())
         return utils.get_file_metadata(self.filepath_or_buffer)
->>>>>>> 852ca0b4
 
     @classmethod
     def name(cls) -> str:
@@ -403,11 +398,8 @@
         ParquetDataLoader,
         PandasPickleReader,
         PandasPickleWriter,
-<<<<<<< HEAD
         PandasJsonDataLoader,
-=======
         PandasJsonDataSaver,
->>>>>>> 852ca0b4
     ]:
         registry.register_adapter(loader)
 
