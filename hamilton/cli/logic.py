--- conflicted
+++ resolved
@@ -73,22 +73,7 @@
     from hamilton import graph_types, graph_utils
 
     graph = graph_types.HamiltonGraph.from_graph(dr.graph)
-<<<<<<< HEAD
     return {n.name: n.version for n in graph.nodes}
-=======
-
-    nodes_version = dict()
-    for n in graph.nodes:
-        # is None for config nodes
-        if n.originating_functions is None:
-            continue
-
-        node_origin = n.originating_functions[0]
-        origin_hash = graph_utils.hash_source_code(node_origin, strip=True)
-        nodes_version[n.name] = origin_hash
-
-    return nodes_version
->>>>>>> bf8c9f51
 
 
 def map_nodes_to_functions(dr: driver.Driver) -> Dict[str, str]:
