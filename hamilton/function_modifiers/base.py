--- conflicted
+++ resolved
@@ -29,11 +29,8 @@
         "dask",
         "geopandas",
         "xgboost",
-<<<<<<< HEAD
+        "lightgbm",
         "sklearn_plot",
-=======
-        "lightgbm",
->>>>>>> 7c990d1a
     ]
     for plugin_module in plugins_modules:
         try:
